import logging
from abc import ABC
from dataclasses import dataclass
from typing import Optional, Generator, Union, Type

from ratelimit import limits, sleep_and_retry
from requests import Response, request

from open_sea_v1.responses.abc import BaseResponse

logger = logging.getLogger(__name__)

MAX_CALLS_PER_SECOND = 2  # gets overriden if API key is passed to ClientParams instance
RATE_LIMIT = 1  # second

@dataclass
class ClientParams:
    """Common OpenSea Endpoint parameters to pass in."""
    offset: int = 0
    page_size: int = 50
    limit: Optional[int] = None
    max_pages: Optional[int] = None
    api_key: Optional[str] = None

    def __post_init__(self):
        self._validate_attrs()
        self._decrement_max_pages_attr()
        self._set_max_rate_limit()

    def _validate_attrs(self) -> None:
        if self.limit is not None and not 0 < self.limit <= 300:
            raise ValueError(f'{self.limit=} must be over 0 and lesser or equal to 300.')
        if self.page_size is not None and not 0 <= self.page_size <= 50:
            raise ValueError(f'{self.page_size=} must be between 0 and 50.')
        if self.max_pages is not None and self.max_pages < 0:
            raise ValueError(f'{self.max_pages=} must be greater than or equal to 0.')
<<<<<<< HEAD

    def _decrement_max_pages_attr(self) -> None:
        """
        For OpenSea, the max pages attribute starts at zero.
        However, and for clarity our package, will have this value start at 1 and decrement it for OpenSea.
        """
        if self.max_pages is not None:
            self.max_pages -= 1

    def _set_max_rate_limit(self) -> None:
        global MAX_CALLS_PER_SECOND
        MAX_CALLS_PER_SECOND = 2  # per second
        if self.api_key:
            raise NotImplementedError("I don't know what the rate limit is for calls with an API key is yet.")
=======

    def _decrement_max_pages_attr(self) -> None:
        """
        For OpenSea, the max pages attribute starts at zero.
        However, and for clarity our package, will have this value start at 1 and decrement it for OpenSea.
        """
        if self.max_pages is not None:
            self.max_pages -= 1

    def _set_max_rate_limit(self) -> None:
        global MAX_CALLS_PER_SECOND
        MAX_CALLS_PER_SECOND = 2  # per second
        if self.api_key:
            raise NotImplementedError("I don't know what the rate limit is for calls with an API key is yet.")

>>>>>>> df45b45e

@dataclass
class BaseClient(ABC):
    """
    Parameters
    ----------
    client_params:
        ClientParams instance.

    rate_limiting: bool
        If True, will throttle the amount of requests per second to the OpenSea API.
        If you pass an API key into the client_params instance, the rate limiting will change accordingly.
        If False, will not throttle.
<<<<<<< HEAD
=======

    retry: bool
        OpenSea will occasionally return an empty response object, although the same query would yield
        a full response object afterwards.
        If True, will pause the request for one second before trying again once.
        If it fails again, the empty response is returned.
        If set to False, the client always returns the first response object, even if it is empty.

>>>>>>> df45b45e
    """

    client_params: ClientParams
    url = None
    rate_limiting: bool = True
<<<<<<< HEAD
=======
    retry: bool = True
>>>>>>> df45b45e

    def __post_init__(self):
        self.processed_pages: int = 0
        self.response = None
        self.parsed_http_response = None
        self._http_response = None

    @property
    def http_headers(self) -> dict:
        params = {'headers': dict()}
        if self.client_params.api_key:
            params['headers'] = {'X-API-Key': self.client_params.api_key}
        return params

    @sleep_and_retry
    @limits(calls=MAX_CALLS_PER_SECOND, period=RATE_LIMIT)
    def _get_request(self, **kwargs) -> Response:
        """Get requests with a rate limiter."""
        updated_kwargs = kwargs | self.http_headers
        return request('GET', self.url, **updated_kwargs)

    def parse_http_response(self, response_type: Type[BaseResponse], key: str)\
            -> list[Union[Type[BaseResponse], BaseResponse]]:
        if self._http_response:
            the_json = self._http_response.json()
            the_json = the_json[key] if isinstance(the_json, dict) else the_json  # the collections endpoint needs this
            responses = [response_type(element) for element in the_json]
            return responses
        return list()

    def get_pages(self) -> Generator[list[list[BaseResponse]], None, None]:
        self.processed_pages = 0
        self.client_params.offset = 0 if self.client_params.offset is None else self.client_params.offset
        self._http_response = None

        while self.remaining_pages():
            self._http_response = self._get_request()
<<<<<<< HEAD
=======
            self.check_if_response_is_valid()
>>>>>>> df45b45e
            if self.parsed_http_response is not None:  # edge case
                self.processed_pages += 1
                self.client_params.offset += self.client_params.page_size
                yield self.parsed_http_response

    def check_if_response_is_valid(self):
        if not self._http_response.ok:
            logger.warning(f'Page {self.processed_pages} returned a {self._http_response.status_code} status code: {self._http_response.reason}\n'
                           f'{self._http_response.text}')

    def remaining_pages(self) -> bool:
        if self._http_response is None:
            return True

        if (max_pages_was_set := self.client_params.max_pages is not None) and \
            (previous_page_was_not_empty := len(self.parsed_http_response) > 0) and \
                (remaining_pages_until_max_pages := self.processed_pages <= self.client_params.max_pages):
            return True

        if is_not_the_last_page := len(self.parsed_http_response) >= self.client_params.offset:
            return True
        return False<|MERGE_RESOLUTION|>--- conflicted
+++ resolved
@@ -34,22 +34,6 @@
             raise ValueError(f'{self.page_size=} must be between 0 and 50.')
         if self.max_pages is not None and self.max_pages < 0:
             raise ValueError(f'{self.max_pages=} must be greater than or equal to 0.')
-<<<<<<< HEAD
-
-    def _decrement_max_pages_attr(self) -> None:
-        """
-        For OpenSea, the max pages attribute starts at zero.
-        However, and for clarity our package, will have this value start at 1 and decrement it for OpenSea.
-        """
-        if self.max_pages is not None:
-            self.max_pages -= 1
-
-    def _set_max_rate_limit(self) -> None:
-        global MAX_CALLS_PER_SECOND
-        MAX_CALLS_PER_SECOND = 2  # per second
-        if self.api_key:
-            raise NotImplementedError("I don't know what the rate limit is for calls with an API key is yet.")
-=======
 
     def _decrement_max_pages_attr(self) -> None:
         """
@@ -65,7 +49,6 @@
         if self.api_key:
             raise NotImplementedError("I don't know what the rate limit is for calls with an API key is yet.")
 
->>>>>>> df45b45e
 
 @dataclass
 class BaseClient(ABC):
@@ -79,8 +62,6 @@
         If True, will throttle the amount of requests per second to the OpenSea API.
         If you pass an API key into the client_params instance, the rate limiting will change accordingly.
         If False, will not throttle.
-<<<<<<< HEAD
-=======
 
     retry: bool
         OpenSea will occasionally return an empty response object, although the same query would yield
@@ -89,16 +70,12 @@
         If it fails again, the empty response is returned.
         If set to False, the client always returns the first response object, even if it is empty.
 
->>>>>>> df45b45e
     """
 
     client_params: ClientParams
     url = None
     rate_limiting: bool = True
-<<<<<<< HEAD
-=======
     retry: bool = True
->>>>>>> df45b45e
 
     def __post_init__(self):
         self.processed_pages: int = 0
@@ -136,10 +113,7 @@
 
         while self.remaining_pages():
             self._http_response = self._get_request()
-<<<<<<< HEAD
-=======
             self.check_if_response_is_valid()
->>>>>>> df45b45e
             if self.parsed_http_response is not None:  # edge case
                 self.processed_pages += 1
                 self.client_params.offset += self.client_params.page_size
